--- conflicted
+++ resolved
@@ -30,15 +30,6 @@
 
 // HandleMaintenanceEntryUpdate godoc
 //
-<<<<<<< HEAD
-//	@Summary	Update Maintenance Entry
-//	@Tags		Maintenance
-//	@Produce	json
-//	@Param		payload	body		repo.MaintenanceEntryUpdate	true	"Entry Data"
-//	@Success	200		{object}	repo.MaintenanceEntry
-//	@Router		/v1/maintenance/{id} [PUT]
-//	@Security	Bearer
-=======
 //	@Summary  Update Maintenance Entry
 //	@Tags     Maintenance
 //	@Produce  json
@@ -47,7 +38,6 @@
 //	@Success  200     {object} repo.MaintenanceEntry
 //	@Router   /v1/maintenance/{id} [PUT]
 //	@Security Bearer
->>>>>>> a7d61889
 func (ctrl *V1Controller) HandleMaintenanceEntryUpdate() errchain.HandlerFunc {
 	fn := func(r *http.Request, entryID uuid.UUID, body repo.MaintenanceEntryUpdate) (repo.MaintenanceEntry, error) {
 		auth := services.NewContext(r.Context())
@@ -59,14 +49,6 @@
 
 // HandleMaintenanceEntryDelete godoc
 //
-<<<<<<< HEAD
-//	@Summary	Delete Maintenance Entry
-//	@Tags		Maintenance
-//	@Produce	json
-//	@Success	204
-//	@Router		/v1/maintenance/{id} [DELETE]
-//	@Security	Bearer
-=======
 //	@Summary  Delete Maintenance Entry
 //	@Tags     Maintenance
 //	@Produce  json
@@ -74,7 +56,6 @@
 //	@Success  204
 //	@Router   /v1/maintenance/{id} [DELETE]
 //	@Security Bearer
->>>>>>> a7d61889
 func (ctrl *V1Controller) HandleMaintenanceEntryDelete() errchain.HandlerFunc {
 	fn := func(r *http.Request, entryID uuid.UUID) (any, error) {
 		auth := services.NewContext(r.Context())
