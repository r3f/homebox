<script setup lang="ts">
  import type { ItemOut } from "~~/lib/api/types/data-contracts";

  const props = defineProps<{
    item: ItemOut;
  }>();
</script>

<template>
<<<<<<< HEAD
  <div v-if="log">
    <BaseModal v-model="entry.modal">
      <template #title>
        {{ entry.id ? "Edit Entry" : "New Entry" }}
      </template>
      <form @submit.prevent="dispatchFormSubmit">
        <FormTextField v-model="entry.name" autofocus label="Entry Name" :max-length="255" :min-length="1" />
        <DatePicker v-model="entry.completedDate" label="Completed Date" />
        <DatePicker v-model="entry.scheduledDate" label="Scheduled Date" />
        <FormTextArea v-model="entry.description" label="Notes" :max-length="2500" />
        <FormTextField v-model="entry.cost" autofocus label="Cost" />
        <div class="flex justify-end py-2">
          <BaseButton type="submit" class="ml-2 mt-2">
            <template #icon>
              <MdiPost />
            </template>
            {{ entry.id ? "Update" : "Create" }}
          </BaseButton>
        </div>
      </form>
    </BaseModal>

    <section class="space-y-6">
      <div class="grid grid-cols-1 gap-6 md:grid-cols-3">
        <StatCard
          v-for="stat in stats"
          :key="stat.id"
          class="stats block border-l-primary shadow-xl"
          :title="stat.title"
          :value="stat.value"
          :type="stat.type"
        />
      </div>
      <div class="flex">
        <div class="btn-group">
          <button class="btn btn-sm" :class="`${scheduled ? 'btn-active' : ''}`" @click="scheduled = true">
            Scheduled
          </button>
          <button class="btn btn-sm" :class="`${scheduled ? '' : 'btn-active'}`" @click="scheduled = false">
            Completed
          </button>
        </div>
        <BaseButton class="ml-auto" size="sm" @click="newEntry()">
          <template #icon>
            <MdiPlus />
          </template>
          New
        </BaseButton>
      </div>
      <div class="container space-y-6">
        <BaseCard v-for="e in log.entries" :key="e.id">
          <BaseSectionHeader class="border-b border-b-gray-300 p-6">
            <span class="text-base-content">
              {{ e.name }}
            </span>
            <template #description>
              <div class="flex flex-wrap gap-2">
                <div v-if="validDate(e.completedDate)" class="badge p-3">
                  <MdiCheck class="mr-2" />
                  <DateTime :date="e.completedDate" format="human" datetime-type="date" />
                </div>
                <div v-else-if="validDate(e.scheduledDate)" class="badge p-3">
                  <MdiCalendar class="mr-2" />
                  <DateTime :date="e.scheduledDate" format="human" datetime-type="date" />
                </div>
                <div class="tooltip tooltip-primary" data-tip="Cost">
                  <div class="badge badge-primary p-3">
                    <Currency :amount="e.cost" />
                  </div>
                </div>
              </div>
            </template>
          </BaseSectionHeader>
          <div class="p-6">
            <Markdown :source="e.description" />
          </div>
          <div class="flex justify-end gap-1 p-4">
            <BaseButton size="sm" @click="openEditDialog(e)">
              <template #icon>
                <MdiEdit />
              </template>
              Edit
            </BaseButton>
            <BaseButton size="sm" @click="deleteEntry(e.id)">
              <template #icon>
                <MdiDelete />
              </template>
              Delete
            </BaseButton>
          </div>
        </BaseCard>
        <div class="hidden first:block">
          <button
            type="button"
            class="relative block w-full rounded-lg border-2 border-dashed border-base-content p-12 text-center"
            @click="newEntry()"
          >
            <MdiWrenchClock class="inline size-16" />
            <span class="mt-2 block text-sm font-medium text-gray-900"> Create Your First Entry </span>
          </button>
        </div>
      </div>
    </section>
  </div>
=======
  <BaseContainer class="mb-6 flex flex-col gap-8">
    <MaintenanceListView :current-item-id="props.item.id"></MaintenanceListView>
  </BaseContainer>
>>>>>>> 02a34ed1
</template><|MERGE_RESOLUTION|>--- conflicted
+++ resolved
@@ -7,114 +7,7 @@
 </script>
 
 <template>
-<<<<<<< HEAD
-  <div v-if="log">
-    <BaseModal v-model="entry.modal">
-      <template #title>
-        {{ entry.id ? "Edit Entry" : "New Entry" }}
-      </template>
-      <form @submit.prevent="dispatchFormSubmit">
-        <FormTextField v-model="entry.name" autofocus label="Entry Name" :max-length="255" :min-length="1" />
-        <DatePicker v-model="entry.completedDate" label="Completed Date" />
-        <DatePicker v-model="entry.scheduledDate" label="Scheduled Date" />
-        <FormTextArea v-model="entry.description" label="Notes" :max-length="2500" />
-        <FormTextField v-model="entry.cost" autofocus label="Cost" />
-        <div class="flex justify-end py-2">
-          <BaseButton type="submit" class="ml-2 mt-2">
-            <template #icon>
-              <MdiPost />
-            </template>
-            {{ entry.id ? "Update" : "Create" }}
-          </BaseButton>
-        </div>
-      </form>
-    </BaseModal>
-
-    <section class="space-y-6">
-      <div class="grid grid-cols-1 gap-6 md:grid-cols-3">
-        <StatCard
-          v-for="stat in stats"
-          :key="stat.id"
-          class="stats block border-l-primary shadow-xl"
-          :title="stat.title"
-          :value="stat.value"
-          :type="stat.type"
-        />
-      </div>
-      <div class="flex">
-        <div class="btn-group">
-          <button class="btn btn-sm" :class="`${scheduled ? 'btn-active' : ''}`" @click="scheduled = true">
-            Scheduled
-          </button>
-          <button class="btn btn-sm" :class="`${scheduled ? '' : 'btn-active'}`" @click="scheduled = false">
-            Completed
-          </button>
-        </div>
-        <BaseButton class="ml-auto" size="sm" @click="newEntry()">
-          <template #icon>
-            <MdiPlus />
-          </template>
-          New
-        </BaseButton>
-      </div>
-      <div class="container space-y-6">
-        <BaseCard v-for="e in log.entries" :key="e.id">
-          <BaseSectionHeader class="border-b border-b-gray-300 p-6">
-            <span class="text-base-content">
-              {{ e.name }}
-            </span>
-            <template #description>
-              <div class="flex flex-wrap gap-2">
-                <div v-if="validDate(e.completedDate)" class="badge p-3">
-                  <MdiCheck class="mr-2" />
-                  <DateTime :date="e.completedDate" format="human" datetime-type="date" />
-                </div>
-                <div v-else-if="validDate(e.scheduledDate)" class="badge p-3">
-                  <MdiCalendar class="mr-2" />
-                  <DateTime :date="e.scheduledDate" format="human" datetime-type="date" />
-                </div>
-                <div class="tooltip tooltip-primary" data-tip="Cost">
-                  <div class="badge badge-primary p-3">
-                    <Currency :amount="e.cost" />
-                  </div>
-                </div>
-              </div>
-            </template>
-          </BaseSectionHeader>
-          <div class="p-6">
-            <Markdown :source="e.description" />
-          </div>
-          <div class="flex justify-end gap-1 p-4">
-            <BaseButton size="sm" @click="openEditDialog(e)">
-              <template #icon>
-                <MdiEdit />
-              </template>
-              Edit
-            </BaseButton>
-            <BaseButton size="sm" @click="deleteEntry(e.id)">
-              <template #icon>
-                <MdiDelete />
-              </template>
-              Delete
-            </BaseButton>
-          </div>
-        </BaseCard>
-        <div class="hidden first:block">
-          <button
-            type="button"
-            class="relative block w-full rounded-lg border-2 border-dashed border-base-content p-12 text-center"
-            @click="newEntry()"
-          >
-            <MdiWrenchClock class="inline size-16" />
-            <span class="mt-2 block text-sm font-medium text-gray-900"> Create Your First Entry </span>
-          </button>
-        </div>
-      </div>
-    </section>
-  </div>
-=======
   <BaseContainer class="mb-6 flex flex-col gap-8">
     <MaintenanceListView :current-item-id="props.item.id"></MaintenanceListView>
   </BaseContainer>
->>>>>>> 02a34ed1
 </template>